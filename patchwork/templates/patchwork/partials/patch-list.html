--- conflicted
+++ resolved
@@ -7,11 +7,6 @@
 {% block headers %}
   <script src="{% static "js/patch-list.js" %}"></script>
 {% endblock %}
-<<<<<<< HEAD
-
-{% include "patchwork/partials/filters.html" %}
-=======
->>>>>>> 7fdab0b8
 
 {% include "patchwork/partials/filters.html" %}
 
@@ -42,62 +37,6 @@
 </div>
 {% endif %}
 
-<<<<<<< HEAD
-<div class="patchforms" id="patchforms">
-  {% if patchform %}
-  <form id="patchform-properties" class="patchform">
-    {% csrf_token %}
-    <h3>Properties</h3>
-    {% for hidden in patchform.hidden_fields %}
-    {{ hidden }}
-    {% endfor %}
-    <div class="fieldWrapper">
-      {{ patchform.state.errors }}
-      {{ patchform.state.label_tag }} {{ patchform.state }}
-    </div>
-    <div class="fieldWrapper">
-      {{ patchform.delegate.errors }}
-      {{ patchform.delegate.label_tag }} {{ patchform.delegate }}
-    </div>
-    <div class="fieldWrapper">
-      {{ patchform.archived.errors }}
-      {{ patchform.archived.label_tag }} {{ patchform.archived }}
-    </div>
-    <input type="submit" value="update"/>
-  </form>
-  {% endif %}
-
-  {% if user.is_authenticated %}
-  <form id="patchform-bundle" class="patchform">
-    {% csrf_token %}
-    <h3>Bundling</h3>
-      <div>
-        <label for="bundle_name">Create bundle:</label>
-        <input type="text" name="bundle_name"/>
-        <input name="action" value="Create" type="submit"/>
-      </div>
-    {% if bundles %}
-      <div>
-        <label for="bundle_id">Add to bundle:</label>
-        <select name="bundle_id">
-        {% for bundle in bundles %}
-          <option value="{{bundle.id}}">{{bundle.name}}</option>
-        {% endfor %}
-        </select>
-        <input name="action" value="Add" type="submit"/>
-      </div>
-    {% endif %}
-    {% if bundle %}
-      <div>
-        <label for="remove_bundle_id">Remove from bundle:</label>
-        <input type="hidden" name="removed_bundle_id" value="{{bundle.id}}"/>
-        <input name="action" value="Remove" type="submit"/>
-      </div>
-    {% endif %}
-  </form>
-  {% endif %}
-  <div style="clear: both;"></div>
-=======
 <form id="patch-list-form" method="post">
 {% csrf_token %}
 <input type="hidden" name="form" value="patchlistform"/>
@@ -148,7 +87,6 @@
     {% endif %}
   </div>
   {% include "patchwork/partials/pagination.html" %}
->>>>>>> 7fdab0b8
 </div>
 <table id="patchlist" class="table table-hover table-extra-condensed table-striped pw-list"
        data-toggle="checkboxes" data-range="true">
@@ -338,10 +276,6 @@
 
 {% if page.paginator.count %}
 {% include "patchwork/partials/pagination.html" %}
-<<<<<<< HEAD
 {% endif %}
-=======
-{% endif %}
-
-</form>
->>>>>>> 7fdab0b8
+
+</form>