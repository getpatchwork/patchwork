--- conflicted
+++ resolved
@@ -176,12 +176,6 @@
         self.fields['action'] = forms.CharField(
             initial="update", widget=forms.HiddenInput)
         self.fields['delegate'] = OptionalModelChoiceField(
-<<<<<<< HEAD
-            queryset=_get_delegate_qs(project=project), label="Delegate to",
-            required=False)
-        self.fields['state'] = OptionalModelChoiceField(
-            queryset=State.objects.all(), label="Change state")
-=======
             queryset=_get_delegate_qs(project=project),
             placeholder="Delegate to",
             label="Delegate to",
@@ -196,7 +190,6 @@
             {'class': 'change-property'})
         self.fields['archived'].widget.attrs.update(
             {'class': 'archive-patch'})
->>>>>>> 7fdab0b8
 
     def save(self, instance, commit=True):
         opts = instance.__class__._meta
