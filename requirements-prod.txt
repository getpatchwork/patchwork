<<<<<<< HEAD
Django==2.2.3; python_version >= '3.4'
Django==1.11.21; python_version < '3.0'  # pyup: ignore
=======
Django==2.2.2; python_version >= '3.4'
Django==1.11.22; python_version < '3.0'  # pyup: ignore
>>>>>>> 80b0c2ab
djangorestframework==3.9.2
django-filter==2.1.0; python_version >= '3.4'
django-filter==1.1.0; python_version < '3.0'  # pyup: ignore
psycopg2-binary==2.8.2
sqlparse==0.3.0<|MERGE_RESOLUTION|>--- conflicted
+++ resolved
@@ -1,10 +1,5 @@
-<<<<<<< HEAD
 Django==2.2.3; python_version >= '3.4'
-Django==1.11.21; python_version < '3.0'  # pyup: ignore
-=======
-Django==2.2.2; python_version >= '3.4'
 Django==1.11.22; python_version < '3.0'  # pyup: ignore
->>>>>>> 80b0c2ab
 djangorestframework==3.9.2
 django-filter==2.1.0; python_version >= '3.4'
 django-filter==1.1.0; python_version < '3.0'  # pyup: ignore
